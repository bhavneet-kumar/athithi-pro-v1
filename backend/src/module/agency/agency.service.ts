import { Agency } from '../../shared/models/agency.model';
<<<<<<< HEAD
import { BaseService } from '../../shared/services/BaseService';
=======
import { BaseService } from '../../shared/services/base.service';
>>>>>>> 5c8d167b
import {
  BadRequestError,
  NotFoundError,
  BusinessError,
  InternalServerError,
  CustomError,
} from '../../shared/utils/CustomError';

import { AgencyFilters, AgencySortOptions, IAgency } from './agency.interface';
import { CreateAgencyInput, UpdateAgencyInput } from './agency.validator';
import { agencyRoleService } from './agencyRole.service';

/**
 * Agency Service Class
 * Extends BaseService to inherit common CRUD operations
 * Implements business logic specific to agency management
 */
export class AgencyService extends BaseService<IAgency> {
  private static readonly UNKNOWN_ERROR_MESSAGE = 'Unknown error occurred';

  constructor() {
    super(Agency, 'Agency');
  }

  /**
   * Create a new agency with default roles
   * @param data - Agency creation data
   * @returns Created agency
   */
  async createAgency(data: CreateAgencyInput): Promise<IAgency> {
    try {
      // Validate unique agency code
      const existingAgency = await this.findOne({ code: data.code });
      if (existingAgency) {
        throw new BusinessError(`Agency with code '${data.code}' already exists`);
      }

      // Validate unique domain
      const existingDomain = await this.findOne({ domain: data.domain });
      if (existingDomain) {
        throw new BusinessError(`Agency with domain '${data.domain}' already exists`);
      }

      // Create the agency - use model directly to avoid interface conflicts

      const agency = new Agency(data);
      await agency.save();

      // Create default roles for the agency
      await agencyRoleService.createDefaultRoles(agency.id.toString());

      return agency;
    } catch (error) {
      if (error instanceof CustomError) {
        throw error;
      }
      const errorMessage = error instanceof Error ? error.message : AgencyService.UNKNOWN_ERROR_MESSAGE;
      throw new InternalServerError(`Agency creation failed: ${errorMessage}`);
    }
  }

  /**
   * Get agency by ID with error handling
   * @param id - Agency ID
   * @returns Agency document
   */
  async getAgencyById(id: string): Promise<IAgency> {
    try {
      if (!id) {
        throw new BadRequestError('Agency ID is required');
      }

      const agency = await this.findById(id);
      if (!agency) {
        throw new NotFoundError(`Agency not found with ID: ${id}`);
      }
      return agency;
    } catch (error) {
      if (error instanceof CustomError) {
        throw error;
      }
      const errorMessage = error instanceof Error ? error.message : AgencyService.UNKNOWN_ERROR_MESSAGE;
      throw new InternalServerError(`Failed to retrieve agency: ${errorMessage}`);
    }
  }

  /**
   * Update agency with validation
   * @param id - Agency ID
   * @param data - Update data
   * @returns Updated agency
   */
  async updateAgency(id: string, data: UpdateAgencyInput): Promise<IAgency> {
    try {
      if (!id) {
        throw new BadRequestError('Agency ID is required');
      }

      const existingAgency = await this.getExistingAgency(id);
      await this.validateCodeUniqueness(id, data, existingAgency);
      await this.validateDomainUniqueness(id, data, existingAgency);

      const updatedAgency = await this.updateById(id, data);
      if (!updatedAgency) {
        throw new NotFoundError(`Agency not found with ID: ${id}`);
      }
      return updatedAgency;
    } catch (error: unknown) {
      if (error instanceof CustomError) {
        throw error;
      }
      const errorMessage = error instanceof Error ? error.message : AgencyService.UNKNOWN_ERROR_MESSAGE;
      throw new InternalServerError(`Agency update failed: ${errorMessage}`);
    }
  }

  private async getExistingAgency(id: string): Promise<IAgency> {
    const existingAgency = await this.findById(id);
    if (!existingAgency) {
      throw new NotFoundError(`Agency not found with ID: ${id}`);
    }
    return existingAgency;
  }

  private async validateCodeUniqueness(id: string, data: UpdateAgencyInput, existingAgency: IAgency): Promise<void> {
    if (data.code && data.code !== existingAgency.code) {
      const codeExists = await this.findOne({
        code: data.code,
        _id: { $ne: id },
      });
      if (codeExists) {
        throw new BusinessError(`Agency with code '${data.code}' already exists`);
      }
    }
  }

  private async validateDomainUniqueness(id: string, data: UpdateAgencyInput, existingAgency: IAgency): Promise<void> {
    if (data.domain && data.domain !== existingAgency.domain) {
      const domainExists = await this.findOne({
        domain: data.domain,
        _id: { $ne: id },
      });
      if (domainExists) {
        throw new BusinessError(`Agency with domain '${data.domain}' already exists`);
      }
    }
  }

  /**
   * Delete agency with cascade operations
   * @param id - Agency ID
   */
  async deleteAgency(id: string): Promise<void> {
    try {
      if (!id) {
        throw new BadRequestError('Agency ID is required');
      }

      // Check if agency exists
      const agency = await this.findById(id);
      if (!agency) {
        throw new NotFoundError(`Agency not found with ID: ${id}`);
      }

      // TODO: Add cascade delete logic here
      // - Delete all users associated with this agency
      // - Delete all roles associated with this agency
      // - Clean up any other related data

      const deletedAgency = await this.deleteById(id);
      if (!deletedAgency) {
        throw new NotFoundError(`Agency not found with ID: ${id}`);
      }
    } catch (error: unknown) {
      if (error instanceof CustomError) {
        throw error;
      }
      const errorMessage = error instanceof Error ? error.message : AgencyService.UNKNOWN_ERROR_MESSAGE;
      throw new InternalServerError(`Agency deletion failed: ${errorMessage}`);
    }
  }

  /**
   * List agencies with pagination and filtering
   * @param filters - Query filters
   * @param page - Page number
   * @param limit - Items per page
   * @param sort - Sort options
   * @returns Paginated agencies
   */
  async listAgencies(
    filters: AgencyFilters,
    page: number,
    limit: number,
    sort: AgencySortOptions,
  ): Promise<{
    agencies: IAgency[];
    totalAgencies: number;
    totalPages: number;
    currentPage: number;
    hasNextPage: boolean;
    hasPrevPage: boolean;
  }> {
    try {
      const result = await this.paginate(filters, page, limit, sort);

      return {
        agencies: result.documents,
        totalAgencies: result.totalDocuments,
        totalPages: result.totalPages,
        currentPage: result.currentPage,
        hasNextPage: result.hasNextPage,
        hasPrevPage: result.hasPrevPage,
      };
    } catch (error: unknown) {
      if (error instanceof CustomError) {
        throw error;
      }
      const errorMessage = error instanceof Error ? error.message : AgencyService.UNKNOWN_ERROR_MESSAGE;
      throw new InternalServerError(`Failed to list agencies: ${errorMessage}`);
    }
  }

  /**
   * Get agency by code
   * @param code - Agency code
   * @returns Agency document or null
   */
  async getAgencyByCode(code: string): Promise<IAgency | null> {
    try {
      if (!code) {
        throw new BadRequestError('Agency code is required');
      }

      return await this.findOne({ code: code.toUpperCase() });
    } catch (error: unknown) {
      if (error instanceof CustomError) {
        throw error;
      }
      const errorMessage = error instanceof Error ? error.message : AgencyService.UNKNOWN_ERROR_MESSAGE;
      throw new InternalServerError(`Failed to find agency by code: ${errorMessage}`);
    }
  }

  /**
   * Get agency by domain
   * @param domain - Agency domain
   * @returns Agency document or null
   */
  async getAgencyByDomain(domain: string): Promise<IAgency | null> {
    try {
      if (!domain) {
        throw new BadRequestError('Agency domain is required');
      }

      return await this.findOne({ domain });
    } catch (error: unknown) {
      if (error instanceof CustomError) {
        throw error;
      }
      const errorMessage = error instanceof Error ? error.message : AgencyService.UNKNOWN_ERROR_MESSAGE;
      throw new InternalServerError(`Failed to find agency by domain: ${errorMessage}`);
    }
  }

  /**
   * Update agency settings
   * @param id - Agency ID
   * @param settings - Settings object
   * @returns Updated agency
   */
  async updateAgencySettings(id: string, settings: Record<string, unknown>): Promise<IAgency> {
    try {
      if (!id) {
        throw new BadRequestError('Agency ID is required');
      }

      const updatedAgency = await this.updateById(id, { settings });
      if (!updatedAgency) {
        throw new NotFoundError(`Agency not found with ID: ${id}`);
      }
      return updatedAgency;
    } catch (error: unknown) {
      if (error instanceof CustomError) {
        throw error;
      }
      const errorMessage = error instanceof Error ? error.message : AgencyService.UNKNOWN_ERROR_MESSAGE;
      throw new InternalServerError(`Agency settings update failed: ${errorMessage}`);
    }
  }
}

export const agencyService = new AgencyService();<|MERGE_RESOLUTION|>--- conflicted
+++ resolved
@@ -1,16 +1,12 @@
 import { Agency } from '../../shared/models/agency.model';
-<<<<<<< HEAD
-import { BaseService } from '../../shared/services/BaseService';
-=======
 import { BaseService } from '../../shared/services/base.service';
->>>>>>> 5c8d167b
 import {
   BadRequestError,
   NotFoundError,
   BusinessError,
   InternalServerError,
   CustomError,
-} from '../../shared/utils/CustomError';
+} from '../../shared/utils/customError';
 
 import { AgencyFilters, AgencySortOptions, IAgency } from './agency.interface';
 import { CreateAgencyInput, UpdateAgencyInput } from './agency.validator';
