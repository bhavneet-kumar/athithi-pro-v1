<<<<<<< HEAD
// src/module/auth/auth.controller.ts
=======
import { Request, Response, NextFunction } from 'express';

import { BadRequestError } from '../../shared/utils/customError';
import { CreatedSuccess } from '../../shared/utils/customSuccess';
>>>>>>> a605468f

import { Request, Response, NextFunction } from 'express';
import { BadRequestError } from '../../shared/utils/CustomError';
import { authService } from './auth.service';
import { CreatedSuccess, OkSuccess, NoContentSuccess } from '../../shared/utils/CustomSuccess';

// Optional: extend Request to include user
interface RequestWithUser extends Request {
  user?: { id: string };
}

export class AuthController {
<<<<<<< HEAD
=======
  /**
   * Register a new user
   * Validation is handled by middleware
   * @param req Express request object containing user registration data
   * @param res Express response object
   * @param next Express next function for error handling
   */
>>>>>>> a605468f
  async register(req: Request, res: Response, next: NextFunction): Promise<void> {
    try {
      if (!req.body?.email || !req.body?.password) {
        throw new BadRequestError('Email and password are required');
      }
      await authService.register(req.body);
<<<<<<< HEAD
      res.customSuccess(
        new CreatedSuccess(null, 'User created successfully. Please check your email for verification.')
      );
=======
      res.customSuccess(new CreatedSuccess('User created successfully. Please check your email for verification.'));
>>>>>>> a605468f
    } catch (error) {
      next(error);
    }
  }

<<<<<<< HEAD
=======
  /**
   * Verify user email with token
   * @param req Express request object containing verification token in params
   * @param res Express response object
   * @param next Express next function for error handling
   */
>>>>>>> a605468f
  async verifyEmail(req: Request, res: Response, next: NextFunction): Promise<void> {
    try {
      const { token } = req.params;
      if (!token) throw new BadRequestError('Verification token is required');
      await authService.verifyEmail(token);
      res.customSuccess(new OkSuccess(null, 'Email verified successfully'));
    } catch (error) {
      next(error);
    }
  }

<<<<<<< HEAD
=======
  /**
   * User login
   * Validation is handled by middleware
   * @param req Express request object containing login credentials
   * @param res Express response object
   * @param next Express next function for error handling
   */
>>>>>>> a605468f
  async login(req: Request, res: Response, next: NextFunction): Promise<void> {
    try {
      const { email, password } = req.body;
      if (!email || !password) {
        throw new BadRequestError('Email and password are required');
      }
      const result = await authService.login(req.body);
      res.customSuccess(new OkSuccess(result, 'Login successful'));
    } catch (error) {
      next(error);
    }
  }

<<<<<<< HEAD
=======
  /**
   * Send password reset email
   * @param req Express request object containing user's email in body
   * @param res Express response object
   * @param next Express next function for error handling
   */
>>>>>>> a605468f
  async forgotPassword(req: Request, res: Response, next: NextFunction): Promise<void> {
    try {
      const { email } = req.body;
      if (!email) throw new BadRequestError('Email is required');
      await authService.forgotPassword(email);
      res.customSuccess(new OkSuccess(null, 'Password reset email sent'));
    } catch (error) {
      next(error);
    }
  }

<<<<<<< HEAD
=======
  /**
   * Reset password with token
   * @param req Express request object containing reset token in params and new password in body
   * @param res Express response object
   * @param next Express next function for error handling
   */
>>>>>>> a605468f
  async resetPassword(req: Request, res: Response, next: NextFunction): Promise<void> {
    try {
      const { token } = req.params;
      if (!token) throw new BadRequestError('Reset token is required');
      await authService.resetPassword(token, req.body);
      res.customSuccess(new OkSuccess(null, 'Password reset successful'));
    } catch (error) {
      next(error);
    }
  }

<<<<<<< HEAD
=======
  /**
   * Refresh authentication token
   * @param req Express request object containing refresh token in body
   * @param res Express response object
   * @param next Express next function for error handling
   */
>>>>>>> a605468f
  async refreshToken(req: Request, res: Response, next: NextFunction): Promise<void> {
    try {
      const { refreshToken } = req.body;
      if (!refreshToken) throw new BadRequestError('Refresh token is required');
      console.log(refreshToken, "++++++++++++++")
      const result = await authService.refreshToken(req.body);
      console.log(result, "::::::::::::::::")
      res.customSuccess(new OkSuccess(result, 'Token refreshed successfully'));
    } catch (error) {
      next(error);
    }
  }

<<<<<<< HEAD
  async getProfile(req: RequestWithUser, res: Response, next: NextFunction): Promise<void> {
    try {
      const userId = req.user?.id;
      if (!userId) throw new BadRequestError('User ID not found in request');
=======
  /**
   * Get current user profile (protected route)
   * @param req Express request object with user info attached by auth middleware
   * @param res Express response object
   * @param next Express next function for error handling
   */
  async getProfile(req: Request, res: Response, next: NextFunction): Promise<void> {
    try {
      // Assuming user is attached to request by auth middleware
      const userId = (req as Request & { user: { id: string } }).user?.id;

      if (!userId) {
        throw new BadRequestError('User ID not found in request');
      }

>>>>>>> a605468f
      const user = await authService.findById(userId, ['role', 'agency']);
      const profile = {
        id: user.id,
        email: user.email,
        firstName: user.firstName,
        lastName: user.lastName,
        role: user.role,
        agency: user.agency,
        isEmailVerified: user.isEmailVerified,
        isActive: user.isActive,
      };
      res.customSuccess(new OkSuccess(profile, 'Profile fetched successfully'));
    } catch (error) {
      next(error);
    }
  }

<<<<<<< HEAD
=======
  /**
   * Logout user (invalidate token on client side)
   * @param req Express request object
   * @param res Express response object
   * @param next Express next function for error handling
   */
>>>>>>> a605468f
  async logout(req: Request, res: Response, next: NextFunction): Promise<void> {
    try {
      res.customSuccess(new NoContentSuccess('Logged out successfully'));
    } catch (error) {
      next(error);
    }
  }
}

export const authController = new AuthController();<|MERGE_RESOLUTION|>--- conflicted
+++ resolved
@@ -1,25 +1,15 @@
-<<<<<<< HEAD
 // src/module/auth/auth.controller.ts
-=======
+
 import { Request, Response, NextFunction } from 'express';
 
 import { BadRequestError } from '../../shared/utils/customError';
-import { CreatedSuccess } from '../../shared/utils/customSuccess';
->>>>>>> a605468f
-
-import { Request, Response, NextFunction } from 'express';
-import { BadRequestError } from '../../shared/utils/CustomError';
-import { authService } from './auth.service';
 import { CreatedSuccess, OkSuccess, NoContentSuccess } from '../../shared/utils/CustomSuccess';
 
+import { authService } from './auth.service';
+
 // Optional: extend Request to include user
-interface RequestWithUser extends Request {
-  user?: { id: string };
-}
 
 export class AuthController {
-<<<<<<< HEAD
-=======
   /**
    * Register a new user
    * Validation is handled by middleware
@@ -27,34 +17,26 @@
    * @param res Express response object
    * @param next Express next function for error handling
    */
->>>>>>> a605468f
   async register(req: Request, res: Response, next: NextFunction): Promise<void> {
     try {
       if (!req.body?.email || !req.body?.password) {
         throw new BadRequestError('Email and password are required');
       }
       await authService.register(req.body);
-<<<<<<< HEAD
       res.customSuccess(
         new CreatedSuccess(null, 'User created successfully. Please check your email for verification.')
       );
-=======
-      res.customSuccess(new CreatedSuccess('User created successfully. Please check your email for verification.'));
->>>>>>> a605468f
     } catch (error) {
       next(error);
     }
   }
 
-<<<<<<< HEAD
-=======
   /**
    * Verify user email with token
    * @param req Express request object containing verification token in params
    * @param res Express response object
    * @param next Express next function for error handling
    */
->>>>>>> a605468f
   async verifyEmail(req: Request, res: Response, next: NextFunction): Promise<void> {
     try {
       const { token } = req.params;
@@ -66,8 +48,6 @@
     }
   }
 
-<<<<<<< HEAD
-=======
   /**
    * User login
    * Validation is handled by middleware
@@ -75,7 +55,6 @@
    * @param res Express response object
    * @param next Express next function for error handling
    */
->>>>>>> a605468f
   async login(req: Request, res: Response, next: NextFunction): Promise<void> {
     try {
       const { email, password } = req.body;
@@ -89,15 +68,12 @@
     }
   }
 
-<<<<<<< HEAD
-=======
   /**
    * Send password reset email
    * @param req Express request object containing user's email in body
    * @param res Express response object
    * @param next Express next function for error handling
    */
->>>>>>> a605468f
   async forgotPassword(req: Request, res: Response, next: NextFunction): Promise<void> {
     try {
       const { email } = req.body;
@@ -109,15 +85,12 @@
     }
   }
 
-<<<<<<< HEAD
-=======
   /**
    * Reset password with token
    * @param req Express request object containing reset token in params and new password in body
    * @param res Express response object
    * @param next Express next function for error handling
    */
->>>>>>> a605468f
   async resetPassword(req: Request, res: Response, next: NextFunction): Promise<void> {
     try {
       const { token } = req.params;
@@ -129,15 +102,12 @@
     }
   }
 
-<<<<<<< HEAD
-=======
   /**
    * Refresh authentication token
    * @param req Express request object containing refresh token in body
    * @param res Express response object
    * @param next Express next function for error handling
    */
->>>>>>> a605468f
   async refreshToken(req: Request, res: Response, next: NextFunction): Promise<void> {
     try {
       const { refreshToken } = req.body;
@@ -151,12 +121,6 @@
     }
   }
 
-<<<<<<< HEAD
-  async getProfile(req: RequestWithUser, res: Response, next: NextFunction): Promise<void> {
-    try {
-      const userId = req.user?.id;
-      if (!userId) throw new BadRequestError('User ID not found in request');
-=======
   /**
    * Get current user profile (protected route)
    * @param req Express request object with user info attached by auth middleware
@@ -172,7 +136,6 @@
         throw new BadRequestError('User ID not found in request');
       }
 
->>>>>>> a605468f
       const user = await authService.findById(userId, ['role', 'agency']);
       const profile = {
         id: user.id,
@@ -190,15 +153,12 @@
     }
   }
 
-<<<<<<< HEAD
-=======
   /**
    * Logout user (invalidate token on client side)
    * @param req Express request object
    * @param res Express response object
    * @param next Express next function for error handling
    */
->>>>>>> a605468f
   async logout(req: Request, res: Response, next: NextFunction): Promise<void> {
     try {
       res.customSuccess(new NoContentSuccess('Logged out successfully'));
