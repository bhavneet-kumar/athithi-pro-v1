// src/module/auth/auth.controller.ts

import { Request, Response, NextFunction } from 'express';

<<<<<<< HEAD
import { BadRequestError } from '../../shared/utils/customError';
import { CreatedSuccess, OkSuccess, NoContentSuccess } from '../../shared/utils/customSuccess';
=======
import { BadRequestError } from '../../shared/utils/CustomError';
import { CreatedSuccess, OkSuccess, NoContentSuccess } from '../../shared/utils/CustomSuccess';
>>>>>>> e33212b2

import { authService } from './auth.service';

// Optional: extend Request to include user

export class AuthController {
  /**
   * Register a new user
   * Validation is handled by middleware
   * @param req Express request object containing user registration data
   * @param res Express response object
   * @param next Express next function for error handling
   */
  async register(req: Request, res: Response, next: NextFunction): Promise<void> {
    try {
      if (!req.body?.email || !req.body?.password) {
        throw new BadRequestError('Email and password are required');
      }
      await authService.register(req.body);
      res.customSuccess(
        new CreatedSuccess(null, 'User created successfully. Please check your email for verification.'),
      );
    } catch (error) {
      next(error);
    }
  }

  /**
   * Verify user email with token
   * @param req Express request object containing verification token in params
   * @param res Express response object
   * @param next Express next function for error handling
   */
  async verifyEmail(req: Request, res: Response, next: NextFunction): Promise<void> {
    try {
      const { token } = req.params;
      if (!token) {
        throw new BadRequestError('Verification token is required');
      }
      await authService.verifyEmail(token);
      res.customSuccess(new OkSuccess(null, 'Email verified successfully'));
    } catch (error) {
      next(error);
    }
  }

  /**
   * User login
   * Validation is handled by middleware
   * @param req Express request object containing login credentials
   * @param res Express response object
   * @param next Express next function for error handling
   */
  async login(req: Request, res: Response, next: NextFunction): Promise<void> {
    try {
      const { email, password } = req.body;
      if (!email || !password) {
        throw new BadRequestError('Email and password are required');
      }
      const result = await authService.login(req.body);
      res.customSuccess(new OkSuccess(result, 'Login successful'));
    } catch (error) {
      next(error);
    }
  }

  /**
   * Send password reset email
   * @param req Express request object containing user's email in body
   * @param res Express response object
   * @param next Express next function for error handling
   */
  async forgotPassword(req: Request, res: Response, next: NextFunction): Promise<void> {
    try {
      const { email } = req.body;
      if (!email) {
        throw new BadRequestError('Email is required');
      }
      await authService.forgotPassword(email);
      res.customSuccess(new OkSuccess(null, 'Password reset email sent'));
    } catch (error) {
      next(error);
    }
  }

  /**
   * Reset password with token
   * @param req Express request object containing reset token in params and new password in body
   * @param res Express response object
   * @param next Express next function for error handling
   */
  async resetPassword(req: Request, res: Response, next: NextFunction): Promise<void> {
    try {
      const { token } = req.params;
      if (!token) {
        throw new BadRequestError('Reset token is required');
      }
      await authService.resetPassword(token, req.body);
      res.customSuccess(new OkSuccess(null, 'Password reset successful'));
    } catch (error) {
      next(error);
    }
  }

  /**
   * Refresh authentication token
   * @param req Express request object containing refresh token in body
   * @param res Express response object
   * @param next Express next function for error handling
   */
  async refreshToken(req: Request, res: Response, next: NextFunction): Promise<void> {
    try {
      const { refreshToken } = req.body;
      if (!refreshToken) {
        throw new BadRequestError('Refresh token is required');
      }
      console.log(refreshToken, '++++++++++++++');
      const result = await authService.refreshToken(req.body);
      console.log(result, '::::::::::::::::');
      res.customSuccess(new OkSuccess(result, 'Token refreshed successfully'));
    } catch (error) {
      next(error);
    }
  }

  /**
   * Get current user profile (protected route)
   * @param req Express request object with user info attached by auth middleware
   * @param res Express response object
   * @param next Express next function for error handling
   */
  async getProfile(req: Request, res: Response, next: NextFunction): Promise<void> {
    try {
      // Assuming user is attached to request by auth middleware
      const userId = (req as Request & { user: { id: string } }).user?.id;

      if (!userId) {
        throw new BadRequestError('User ID not found in request');
      }

      const user = await authService.findById(userId, ['role', 'agency']);
      const profile = {
        id: user.id,
        email: user.email,
        firstName: user.firstName,
        lastName: user.lastName,
        role: user.role,
        agency: user.agency,
        isEmailVerified: user.isEmailVerified,
        isActive: user.isActive,
      };
      res.customSuccess(new OkSuccess(profile, 'Profile fetched successfully'));
    } catch (error) {
      next(error);
    }
  }

  /**
   * Logout user (invalidate token on client side)
   * @param req Express request object
   * @param res Express response object
   * @param next Express next function for error handling
   */
  async logout(req: Request, res: Response, next: NextFunction): Promise<void> {
    try {
      res.customSuccess(new NoContentSuccess('Logged out successfully'));
    } catch (error) {
      next(error);
    }
  }
}

export const authController = new AuthController();<|MERGE_RESOLUTION|>--- conflicted
+++ resolved
@@ -2,13 +2,8 @@
 
 import { Request, Response, NextFunction } from 'express';
 
-<<<<<<< HEAD
-import { BadRequestError } from '../../shared/utils/customError';
-import { CreatedSuccess, OkSuccess, NoContentSuccess } from '../../shared/utils/customSuccess';
-=======
 import { BadRequestError } from '../../shared/utils/CustomError';
 import { CreatedSuccess, OkSuccess, NoContentSuccess } from '../../shared/utils/CustomSuccess';
->>>>>>> e33212b2
 
 import { authService } from './auth.service';
 
@@ -64,10 +59,12 @@
    */
   async login(req: Request, res: Response, next: NextFunction): Promise<void> {
     try {
+      console.log(req.body, '++++++++++++++');
       const { email, password } = req.body;
       if (!email || !password) {
         throw new BadRequestError('Email and password are required');
       }
+      console.log(req.body, '++++++++++++++');
       const result = await authService.login(req.body);
       res.customSuccess(new OkSuccess(result, 'Login successful'));
     } catch (error) {
