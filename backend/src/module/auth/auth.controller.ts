--- conflicted
+++ resolved
@@ -24,11 +24,7 @@
       }
       const user = await authService.register(req.body);
       res.customSuccess(
-<<<<<<< HEAD
-        new CreatedSuccess(null, 'User created successfully. Please check your email for verification.'),
-=======
         new CreatedSuccess(user, 'User created successfully. Please check your email for verification.'),
->>>>>>> 2d72cef6
       );
     } catch (error) {
       next(error);
@@ -126,15 +122,9 @@
       if (!refreshToken) {
         throw new BadRequestError('Refresh token is required');
       }
-<<<<<<< HEAD
-      console.log(refreshToken, '++++++++++++++');
-      const result = await authService.refreshToken(req.body);
-      console.log(result, '::::::::::::::::');
-=======
 
       const result = await authService.refreshToken(req.body);
 
->>>>>>> 2d72cef6
       res.customSuccess(new OkSuccess(result, 'Token refreshed successfully'));
     } catch (error) {
       next(error);
