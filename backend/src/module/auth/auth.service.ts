import jwt, { SignOptions, Secret } from 'jsonwebtoken';

import { ILoginMetadata, LoginMetadata } from '../../shared/models/loginMetadata.model';
import { ZodError } from 'zod';
import { config } from '../../shared/config/index';
import {
  LOGIN_RATE_LIMITER_TIME,
  MINUTES_IN_MILLISECONDS,
  THIRTY_MINUTES_IN_MILLISECONDS,
  TWENTY_FOUR_HOURS_IN_MILLISECONDS,
} from '../../shared/constant/timeValues';
import { MAX_LOGIN_ATTEMPTS } from '../../shared/constant/validation';
import { Role } from '../../shared/models/role.model';
import { User, IUser } from '../../shared/models/user.model';
<<<<<<< HEAD
import { Agency } from '../../shared/models/agency.model';
import { BaseService } from '../../shared/services/BaseService';
=======
import { BaseService } from '../../shared/services/base.service';
>>>>>>> 5c8d167b
import { emailService } from '../../shared/services/email.service';
import {
  BadRequestError,
  UnauthorizedError,
  ForbiddenError,
  BusinessError,
  InternalServerError,
  CustomError,
  NotFoundError,
} from '../../shared/utils/CustomError';

import { IAgency } from '../agency/agency.interface';
import { Types, isValidObjectId } from 'mongoose';
import { ILoginInput, IRegisterInput, IPasswordResetInput, IRefreshTokenInput, ILoginResponse } from './auth.interface';
import { agencyService } from '../agency/agency.service';
import { createAgencySchema } from '../agency/agency.validator';

export class AuthService extends BaseService<IUser> {
  private readonly tokenOptions: SignOptions = {
    expiresIn: config.jwt.expiresIn as jwt.SignOptions['expiresIn'],
    algorithm: 'RS256',
  };

  private readonly refreshTokenOptions: SignOptions = {
    expiresIn: config.jwt.refreshExpiresIn as jwt.SignOptions['expiresIn'],
    algorithm: 'RS256',
  };

  // Constants for business rules
  private readonly MAX_LOGIN_ATTEMPTS = MAX_LOGIN_ATTEMPTS;
  private readonly ACCOUNT_LOCK_TIME = LOGIN_RATE_LIMITER_TIME; // 15 minutes
  private readonly EMAIL_VERIFICATION_EXPIRY = TWENTY_FOUR_HOURS_IN_MILLISECONDS; // 24 hours
  private readonly PASSWORD_RESET_EXPIRY = THIRTY_MINUTES_IN_MILLISECONDS; // 30 minutes

  constructor() {
    super(User, 'User');
  }

  async register(data: IRegisterInput): Promise<{ user: IUser, token: string, metaInfo: ILoginMetadata }> {
    try {

      if (!isValidObjectId(data.role)) {
        throw new BadRequestError('Invalid role ID format');
      }
      // 1) Validate role
      const roleExists = await Role.findById(data.role);
      if (!roleExists) throw new BadRequestError('Invalid role provided');

      // 2) Resolve agency → either create or validate
      let agencyId: Types.ObjectId | string;
      if (data.agency && typeof data.agency === 'object') {
        // data.agency.domain = data.agency.code.toLowerCase() + ".com";

        const validatedAgency = createAgencySchema.parse(data.agency);

        const agency = await agencyService.createAgency(validatedAgency);

        agencyId = agency._id as Types.ObjectId;;

      } else if (data.agency) {
        if (!isValidObjectId(data.agency)) {
          throw new BadRequestError('Invalid agency ID format');
        }

        // Use $eq operator to sanitize input
        const existingAgency = await Agency.findOne({ _id: { $eq: data.agency } });

        if (!existingAgency) throw new BadRequestError('Invalid agency provided');

        agencyId = existingAgency._id as Types.ObjectId;

      } else {

        throw new BadRequestError('Agency is required');

      }

      // 3) Validate email
      if (typeof data.email !== 'string') {
        throw new BadRequestError('Email must be a string');
      }
      const safeEmailRegex = /^[a-zA-Z0-9._%+-]+@[a-zA-Z0-9.-]+\.[a-zA-Z]{2,}$/;
      if (!safeEmailRegex.test(data.email)) {
        throw new BadRequestError('Invalid email format');
      }

      // 3) Prevent duplicate user in same agency
      const dup = await User.findOne({ email: { $eq: data.email } });

      if (dup) {
        throw new BusinessError(`User already exists in this agency`);
      }

      // 4) Create user with resolved agencyId
      const user = new User({
        email: data.email,
        // password: data.password,
        firstName: data.firstName,
        lastName: data.lastName,
        role: roleExists._id,
        agency: agencyId,
      });
      await user.save();
      // ✅ Generate token on user
      // await user.generateEmailVerificationToken();

      // 5) Store metadata & send verification
      const metadata = new LoginMetadata({ userId: user._id, password: data.password });
      await metadata.generateEmailVerificationToken();
      const token = metadata.emailVerificationToken;

      const metaInfo = await metadata.save();


      await emailService.sendVerificationEmail(user.email, user.emailVerificationToken);


      return { user, token: token, metaInfo };
    } catch (err) {
      if (err instanceof ZodError) {
        throw new BadRequestError(`Invalid agency data: ${err.errors.map(e => e.message).join(', ')}`);
      }
      if (err instanceof CustomError) throw err;
      throw new InternalServerError(`Registration failed: ${err.message}`);
    }
  }

  async verifyEmail(token: string): Promise<void> {
    try {
      const metadata = await LoginMetadata.findOne({
        emailVerificationToken: token,
        emailVerificationExpires: { $gt: Date.now() },
      });

      if (!metadata) {
        throw new BadRequestError('Invalid or expired verification token');
      }

      metadata.isEmailVerified = true;
      metadata.emailVerificationToken = null;
      metadata.emailVerificationExpires = null;
      await metadata.save();
    } catch (error) {
      if (error instanceof CustomError) {
        throw error;
      }
      throw new InternalServerError(`Email verification failed: ${error.message}`);
    }
  }

  async login(data: ILoginInput): Promise<ILoginResponse> {
    try {
      const user = await this.findOne({ email: data.email });
      if (!user) {
        throw new UnauthorizedError('Invalid credentials');
      }

      const metadata = await LoginMetadata.findOne({ userId: user._id });
      if (!metadata) {
        throw new UnauthorizedError('Invalid credentials');
      }

      this.checkAccountLockStatus(metadata, user);

      await this.verifyUserPassword(user, data.password, metadata);

      await this.resetFailedLoginAttempts(metadata);

      const tokens = this.generateTokens(user.id.toString());

      return this.buildLoginResponse(tokens, user);
    } catch (error) {
      if (error instanceof CustomError) {
        throw error;
      }
      throw new InternalServerError(`Login failed: ${error.message}`);
    }
  }

  /**
   * Checks if the account is locked based on metadata or user fields.
   * Throws ForbiddenError if locked.
   * @param metadata The login metadata object to check the account lock status for
   * @param user The user object to check the account lock status for
   * @throws ForbiddenError if the account is locked
   */
  private checkAccountLockStatus(metadata: ILoginMetadata, user: IUser): void {
    if (metadata.accountLockedUntil && metadata.accountLockedUntil > new Date()) {
      const lockMins = Math.ceil((metadata.accountLockedUntil.getTime() - Date.now()) / MINUTES_IN_MILLISECONDS);
      throw new ForbiddenError(`Account is locked. Try again in ${lockMins} minutes.`);
    }

    if (user.accountLockedUntil && user.accountLockedUntil > new Date()) {
      const lockTimeRemaining = Math.ceil((user.accountLockedUntil.getTime() - Date.now()) / MINUTES_IN_MILLISECONDS);
      throw new ForbiddenError(`Account is locked. Please try again in ${lockTimeRemaining} minutes.`);
    }
  }

  /**
   * Verifies the user's password. Handles failed login attempts.
   * Throws UnauthorizedError if password is invalid.
   * @param user The user object to verify the password for
   * @param password The password to verify
   * @param metadata The login metadata object to handle the failed login attempts for
   * @throws UnauthorizedError if the password is invalid
   */
  private async verifyUserPassword(user: IUser, password: string, metadata: ILoginMetadata): Promise<void> {
    const isMatch = await metadata.comparePassword(password);
    if (!isMatch) {
      await this.handleFailedLogin(metadata);
      throw new UnauthorizedError('Invalid credentials');
    }
  }

  /**
   * Builds the login response object.
   * @param tokens The tokens to build the login response object for
   * @param tokens.token The token to build the login response object for
   * @param tokens.refreshToken The refresh token to build the login response object for
   * @param user The user object to build the login response object for
   * @returns The login response object
   */
  private buildLoginResponse(tokens: { token: string; refreshToken: string }, user: IUser): ILoginResponse {
    return {
      ...tokens,
      user: {
        id: user.id.toString(),
        email: user.email,
        firstName: user.firstName,
        lastName: user.lastName,
      },
    };
  }

  async forgotPassword(email: string): Promise<void> {
    try {

      const user = await User.findOne({ email: { $eq: email } });
      if (!user) {
        throw new NotFoundError('User not found');
      }

      const metadata = await LoginMetadata.findOne({ userId: user._id });
      if (!metadata) {
        throw new NotFoundError('Login metadata not found');
      }

      await metadata.generatePasswordResetToken();
      if (!metadata.passwordResetToken) {
        throw new InternalServerError('Failed to generate password reset token');
      }
      await emailService.sendPasswordResetEmail(user.email, metadata.passwordResetToken);
    } catch (error) {
      if (error instanceof CustomError) {
        throw error;
      }
      throw new InternalServerError(`Forgot Password failed: ${error.message}`);
    }
  }

  async resetPassword(token: string, data: IPasswordResetInput): Promise<void> {
    try {
      const metadata = await LoginMetadata.findOne({
        passwordResetToken: token,
        passwordResetExpires: { $gt: Date.now() },
      });

      if (!metadata) {
        throw new BadRequestError('Invalid or expired reset token');
      }

      metadata.password = data.password;
      metadata.passwordResetToken = null;
      metadata.passwordResetExpires = null;
      await metadata.save();
    } catch (error) {
      if (error instanceof CustomError) {
        throw error;
      }
      throw new InternalServerError(`Password reset failed: ${error.message}`);
    }
  }

  async refreshToken(data: IRefreshTokenInput): Promise<{ token: string }> {
    try {
      const decoded = jwt.verify(data.refreshToken, config.jwt.refreshSecret) as { id: string };
      const user = await this.findById(decoded.id);
      if (!user) {
        throw new ForbiddenError('Invalid refresh token');
      }

      const token = jwt.sign({ id: user._id }, config.jwt.secret as Secret, this.tokenOptions);
      return { token };
    } catch (error) {
      if (error instanceof CustomError) {
        throw error;
      }
      throw new UnauthorizedError('Token refresh failed');
    }
  }

  /**
   * Handle failed login attempts with account locking logic
   * @param metadata The login metadata object to handle the failed login attempts for
   */
  private async handleFailedLogin(metadata: ILoginMetadata): Promise<void> {
    try {
      metadata.failedLoginAttempts += 1;
      metadata.lastFailedLogin = new Date();

      if (metadata.failedLoginAttempts >= this.MAX_LOGIN_ATTEMPTS) {
        metadata.accountLockedUntil = new Date(Date.now() + this.ACCOUNT_LOCK_TIME);
      }

      await metadata.save();
    } catch (error) {
      if (error instanceof CustomError) {
        throw error;
      }
      throw new InternalServerError(`Failed to update login attempts: ${error.message}`);
    }
  }

  /**
   * Reset failed login attempts after successful login
   * @param metadata The login metadata object to reset the failed login attempts for
   */
  private async resetFailedLoginAttempts(metadata: ILoginMetadata): Promise<void> {
    try {
      metadata.failedLoginAttempts = 0;
      metadata.accountLockedUntil = null;
      await metadata.save();
    } catch (error) {
      if (error instanceof CustomError) {
        throw error;
      }
      throw new InternalServerError(`Failed to reset login attempts: ${error.message}`);
    }
  }

  /**
   * Generate JWT tokens
   * @param userId The user ID for which to generate tokens
   * @throws {InternalServerError} If token generation fails
   * @returns The generated tokens
   */
  private generateTokens(userId: string): { token: string; refreshToken: string } {
    try {
      const token = jwt.sign({ id: userId }, config.jwt.secret as Secret, this.tokenOptions);

      const refreshToken = jwt.sign({ id: userId }, config.jwt.refreshPrivateKey as Secret, this.refreshTokenOptions);

      return { token, refreshToken };
    } catch (error) {
      if (error instanceof CustomError) {
        throw error;
      }
      throw new InternalServerError(`Token generation failed: ${error.message}`);
    }
  }
}

export const authService = new AuthService();<|MERGE_RESOLUTION|>--- conflicted
+++ resolved
@@ -1,7 +1,7 @@
 import jwt, { SignOptions, Secret } from 'jsonwebtoken';
-
-import { ILoginMetadata, LoginMetadata } from '../../shared/models/loginMetadata.model';
+import { Types, isValidObjectId } from 'mongoose';
 import { ZodError } from 'zod';
+
 import { config } from '../../shared/config/index';
 import {
   LOGIN_RATE_LIMITER_TIME,
@@ -10,14 +10,11 @@
   TWENTY_FOUR_HOURS_IN_MILLISECONDS,
 } from '../../shared/constant/timeValues';
 import { MAX_LOGIN_ATTEMPTS } from '../../shared/constant/validation';
+import { Agency } from '../../shared/models/agency.model';
+import { ILoginMetadata, LoginMetadata } from '../../shared/models/loginMetadata.model';
 import { Role } from '../../shared/models/role.model';
 import { User, IUser } from '../../shared/models/user.model';
-<<<<<<< HEAD
-import { Agency } from '../../shared/models/agency.model';
-import { BaseService } from '../../shared/services/BaseService';
-=======
 import { BaseService } from '../../shared/services/base.service';
->>>>>>> 5c8d167b
 import { emailService } from '../../shared/services/email.service';
 import {
   BadRequestError,
@@ -27,13 +24,12 @@
   InternalServerError,
   CustomError,
   NotFoundError,
-} from '../../shared/utils/CustomError';
-
-import { IAgency } from '../agency/agency.interface';
-import { Types, isValidObjectId } from 'mongoose';
-import { ILoginInput, IRegisterInput, IPasswordResetInput, IRefreshTokenInput, ILoginResponse } from './auth.interface';
+} from '../../shared/utils/customError';
+
 import { agencyService } from '../agency/agency.service';
 import { createAgencySchema } from '../agency/agency.validator';
+
+import { ILoginInput, IRegisterInput, IPasswordResetInput, IRefreshTokenInput, ILoginResponse } from './auth.interface';
 
 export class AuthService extends BaseService<IUser> {
   private readonly tokenOptions: SignOptions = {
@@ -56,15 +52,16 @@
     super(User, 'User');
   }
 
-  async register(data: IRegisterInput): Promise<{ user: IUser, token: string, metaInfo: ILoginMetadata }> {
-    try {
-
+  async register(data: IRegisterInput): Promise<{ user: IUser; token: string; metaInfo: ILoginMetadata }> {
+    try {
       if (!isValidObjectId(data.role)) {
         throw new BadRequestError('Invalid role ID format');
       }
       // 1) Validate role
       const roleExists = await Role.findById(data.role);
-      if (!roleExists) throw new BadRequestError('Invalid role provided');
+      if (!roleExists) {
+        throw new BadRequestError('Invalid role provided');
+      }
 
       // 2) Resolve agency → either create or validate
       let agencyId: Types.ObjectId | string;
@@ -75,8 +72,7 @@
 
         const agency = await agencyService.createAgency(validatedAgency);
 
-        agencyId = agency._id as Types.ObjectId;;
-
+        agencyId = agency._id as Types.ObjectId;
       } else if (data.agency) {
         if (!isValidObjectId(data.agency)) {
           throw new BadRequestError('Invalid agency ID format');
@@ -85,21 +81,20 @@
         // Use $eq operator to sanitize input
         const existingAgency = await Agency.findOne({ _id: { $eq: data.agency } });
 
-        if (!existingAgency) throw new BadRequestError('Invalid agency provided');
+        if (!existingAgency) {
+          throw new BadRequestError('Invalid agency provided');
+        }
 
         agencyId = existingAgency._id as Types.ObjectId;
-
       } else {
-
         throw new BadRequestError('Agency is required');
-
       }
 
       // 3) Validate email
       if (typeof data.email !== 'string') {
         throw new BadRequestError('Email must be a string');
       }
-      const safeEmailRegex = /^[a-zA-Z0-9._%+-]+@[a-zA-Z0-9.-]+\.[a-zA-Z]{2,}$/;
+      const safeEmailRegex = /^[\w%+.-]+@[\d.A-Za-z-]+\.[A-Za-z]{2,}$/;
       if (!safeEmailRegex.test(data.email)) {
         throw new BadRequestError('Invalid email format');
       }
@@ -131,17 +126,17 @@
 
       const metaInfo = await metadata.save();
 
-
       await emailService.sendVerificationEmail(user.email, user.emailVerificationToken);
 
-
-      return { user, token: token, metaInfo };
-    } catch (err) {
-      if (err instanceof ZodError) {
-        throw new BadRequestError(`Invalid agency data: ${err.errors.map(e => e.message).join(', ')}`);
-      }
-      if (err instanceof CustomError) throw err;
-      throw new InternalServerError(`Registration failed: ${err.message}`);
+      return { user, token, metaInfo };
+    } catch (error) {
+      if (error instanceof ZodError) {
+        throw new BadRequestError(`Invalid agency data: ${error.errors.map((e) => e.message).join(', ')}`);
+      }
+      if (error instanceof CustomError) {
+        throw error;
+      }
+      throw new InternalServerError(`Registration failed: ${error.message}`);
     }
   }
 
@@ -254,7 +249,6 @@
 
   async forgotPassword(email: string): Promise<void> {
     try {
-
       const user = await User.findOne({ email: { $eq: email } });
       if (!user) {
         throw new NotFoundError('User not found');
