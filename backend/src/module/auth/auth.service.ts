import jwt, { SignOptions, Secret } from 'jsonwebtoken';
<<<<<<< HEAD
=======
import { Types, isValidObjectId } from 'mongoose';
import { ZodError } from 'zod';
>>>>>>> 2d72cef6

import { config } from '../../shared/config/index';
import {
  LOGIN_RATE_LIMITER_TIME,
  MINUTES_IN_MILLISECONDS,
  THIRTY_MINUTES_IN_MILLISECONDS,
  TWENTY_FOUR_HOURS_IN_MILLISECONDS,
} from '../../shared/constant/timeValues';
import { MAX_LOGIN_ATTEMPTS } from '../../shared/constant/validation';
<<<<<<< HEAD
=======
import { Agency } from '../../shared/models/agency.model';
>>>>>>> 2d72cef6
import { ILoginMetadata, LoginMetadata } from '../../shared/models/loginMetadata.model';
import { Role } from '../../shared/models/role.model';
import { User, IUser } from '../../shared/models/user.model';
import { BaseService } from '../../shared/services/base.service';
import { emailService } from '../../shared/services/email.service';
import {
  BadRequestError,
  UnauthorizedError,
  ForbiddenError,
  BusinessError,
  InternalServerError,
  CustomError,
  NotFoundError,
} from '../../shared/utils/customError';

import { agencyService } from '../agency/agency.service';
import { createAgencySchema } from '../agency/agency.validator';

import { ILoginInput, IRegisterInput, IPasswordResetInput, IRefreshTokenInput, ILoginResponse } from './auth.interface';

export class AuthService extends BaseService<IUser> {
  private readonly tokenOptions: SignOptions = {
    expiresIn: config.jwt.expiresIn as jwt.SignOptions['expiresIn'],
    algorithm: 'RS256',
  };

  private readonly refreshTokenOptions: SignOptions = {
    expiresIn: config.jwt.refreshExpiresIn as jwt.SignOptions['expiresIn'],
    algorithm: 'RS256',
  };

  // Constants for business rules
  private readonly MAX_LOGIN_ATTEMPTS = MAX_LOGIN_ATTEMPTS;
  private readonly ACCOUNT_LOCK_TIME = LOGIN_RATE_LIMITER_TIME; // 15 minutes
  private readonly EMAIL_VERIFICATION_EXPIRY = TWENTY_FOUR_HOURS_IN_MILLISECONDS; // 24 hours
  private readonly PASSWORD_RESET_EXPIRY = THIRTY_MINUTES_IN_MILLISECONDS; // 30 minutes

  constructor() {
    super(User, 'User');
  }

  async register(data: IRegisterInput): Promise<{ user: IUser; token: string; metaInfo: ILoginMetadata }> {
    try {
      if (!isValidObjectId(data.role)) {
        throw new BadRequestError('Invalid role ID format');
      }
      // 1) Validate role
      const roleExists = await Role.findById(data.role);
      if (!roleExists) {
        throw new BadRequestError('Invalid role provided');
      }

      // 2) Resolve agency → either create or validate
      let agencyId: Types.ObjectId | string;
      if (data.agency && typeof data.agency === 'object') {
        // data.agency.domain = data.agency.code.toLowerCase() + ".com";

        const validatedAgency = createAgencySchema.parse(data.agency);

        const agency = await agencyService.createAgency(validatedAgency);

        agencyId = agency._id as Types.ObjectId;
      } else if (data.agency) {
        if (!isValidObjectId(data.agency)) {
          throw new BadRequestError('Invalid agency ID format');
        }

        // Use $eq operator to sanitize input
        const existingAgency = await Agency.findOne({ _id: { $eq: data.agency } });

        if (!existingAgency) {
          throw new BadRequestError('Invalid agency provided');
        }

        agencyId = existingAgency._id as Types.ObjectId;
      } else {
        throw new BadRequestError('Agency is required');
      }

      // 3) Validate email
      if (typeof data.email !== 'string') {
        throw new BadRequestError('Email must be a string');
      }
      const safeEmailRegex = /^[\w%+.-]+@[\d.A-Za-z-]+\.[A-Za-z]{2,}$/;
      if (!safeEmailRegex.test(data.email)) {
        throw new BadRequestError('Invalid email format');
      }

      // 3) Prevent duplicate user in same agency
      const dup = await User.findOne({ email: { $eq: data.email } });

      if (dup) {
        throw new BusinessError(`User already exists in this agency`);
      }

      // 4) Create user with resolved agencyId
      const user = new User({
        email: data.email,
        // password: data.password,
        firstName: data.firstName,
        lastName: data.lastName,
        role: roleExists._id,
        agency: agencyId,
      });
      await user.save();
      // ✅ Generate token on user
      // await user.generateEmailVerificationToken();

      // 5) Store metadata & send verification
      const metadata = new LoginMetadata({ userId: user._id, password: data.password });
      await metadata.generateEmailVerificationToken();
      const token = metadata.emailVerificationToken;

      const metaInfo = await metadata.save();

      await emailService.sendVerificationEmail(user.email, user.emailVerificationToken);

      return { user, token, metaInfo };
    } catch (error) {
      if (error instanceof ZodError) {
        throw new BadRequestError(`Invalid agency data: ${error.errors.map((e) => e.message).join(', ')}`);
      }
      if (error instanceof CustomError) {
        throw error;
      }
      throw new InternalServerError(`Registration failed: ${error.message}`);
    }
  }

  async verifyEmail(token: string): Promise<void> {
    try {
      const metadata = await LoginMetadata.findOne({
        emailVerificationToken: token,
        emailVerificationExpires: { $gt: Date.now() },
      });

      if (!metadata) {
        throw new BadRequestError('Invalid or expired verification token');
      }

      metadata.isEmailVerified = true;
      metadata.emailVerificationToken = null;
      metadata.emailVerificationExpires = null;
      await metadata.save();
    } catch (error) {
      if (error instanceof CustomError) {
        throw error;
      }
      throw new InternalServerError(`Email verification failed: ${error.message}`);
    }
  }

  async login(data: ILoginInput): Promise<ILoginResponse> {
    try {
      console.log(data, '++++++++++++++');
      const user = await this.findOne({ email: data.email });
      if (!user) {
        throw new UnauthorizedError('Invalid credentials');
      }

      console.log(user, '++++++++++++++');
      const metadata = await LoginMetadata.findOne({ userId: user._id });
      if (!metadata) {
        throw new UnauthorizedError('Invalid credentials');
      }

      console.log(metadata, '++++++++++++++');
      this.checkAccountLockStatus(metadata, user);

      console.log(user, 'here', '++++++++++++++');
      await this.verifyUserPassword(user, data.password, metadata);

      console.log(metadata, '++++++++++++++');
      await this.resetFailedLoginAttempts(metadata);

      const tokens = this.generateTokens(user.id.toString());

      return this.buildLoginResponse(tokens, user);
    } catch (error) {
      if (error instanceof CustomError) {
        throw error;
      }
      throw new InternalServerError(`Login failed: ${error.message}`);
    }
  }

  /**
   * Checks if the account is locked based on metadata or user fields.
   * Throws ForbiddenError if locked.
   * @param metadata The login metadata object to check the account lock status for
   * @param user The user object to check the account lock status for
   * @throws ForbiddenError if the account is locked
   */
  private checkAccountLockStatus(metadata: ILoginMetadata, user: IUser): void {
    if (metadata.accountLockedUntil && metadata.accountLockedUntil > new Date()) {
      const lockMins = Math.ceil((metadata.accountLockedUntil.getTime() - Date.now()) / MINUTES_IN_MILLISECONDS);
      throw new ForbiddenError(`Account is locked. Try again in ${lockMins} minutes.`);
    }

    if (user.accountLockedUntil && user.accountLockedUntil > new Date()) {
      const lockTimeRemaining = Math.ceil((user.accountLockedUntil.getTime() - Date.now()) / MINUTES_IN_MILLISECONDS);
      throw new ForbiddenError(`Account is locked. Please try again in ${lockTimeRemaining} minutes.`);
    }
  }

  /**
   * Verifies the user's password. Handles failed login attempts.
   * Throws UnauthorizedError if password is invalid.
   * @param user The user object to verify the password for
   * @param password The password to verify
   * @param metadata The login metadata object to handle the failed login attempts for
   * @throws UnauthorizedError if the password is invalid
   */
  private async verifyUserPassword(user: IUser, password: string, metadata: ILoginMetadata): Promise<void> {
<<<<<<< HEAD
    console.log(password, 'password', '++++++++++++++');
=======
>>>>>>> 2d72cef6
    const isMatch = await metadata.comparePassword(password);
    if (!isMatch) {
      await this.handleFailedLogin(metadata);
      throw new UnauthorizedError('Invalid credentials');
    }
  }

  /**
   * Builds the login response object.
   * @param tokens The tokens to build the login response object for
   * @param tokens.token The token to build the login response object for
   * @param tokens.refreshToken The refresh token to build the login response object for
   * @param user The user object to build the login response object for
   * @returns The login response object
   */
  private buildLoginResponse(tokens: { token: string; refreshToken: string }, user: IUser): ILoginResponse {
    return {
      ...tokens,
      user: {
        id: user.id.toString(),
        email: user.email,
        firstName: user.firstName,
        lastName: user.lastName,
      },
    };
  }

  async forgotPassword(email: string): Promise<void> {
    try {
      const user = await User.findOne({ email: { $eq: email } });
      if (!user) {
        throw new NotFoundError('User not found');
      }

      const metadata = await LoginMetadata.findOne({ userId: user._id });
      if (!metadata) {
        throw new NotFoundError('Login metadata not found');
      }

      await metadata.generatePasswordResetToken();
      if (!metadata.passwordResetToken) {
        throw new InternalServerError('Failed to generate password reset token');
      }
      await emailService.sendPasswordResetEmail(user.email, metadata.passwordResetToken);
    } catch (error) {
      if (error instanceof CustomError) {
        throw error;
      }
      throw new InternalServerError(`Forgot Password failed: ${error.message}`);
    }
  }

  async resetPassword(token: string, data: IPasswordResetInput): Promise<void> {
    try {
      const metadata = await LoginMetadata.findOne({
        passwordResetToken: token,
        passwordResetExpires: { $gt: Date.now() },
      });

      if (!metadata) {
        throw new BadRequestError('Invalid or expired reset token');
      }

      metadata.password = data.password;
      metadata.passwordResetToken = null;
      metadata.passwordResetExpires = null;
      await metadata.save();
    } catch (error) {
      if (error instanceof CustomError) {
        throw error;
      }
      throw new InternalServerError(`Password reset failed: ${error.message}`);
    }
  }

  async refreshToken(data: IRefreshTokenInput): Promise<{ token: string }> {
    try {
      const decoded = jwt.verify(data.refreshToken, config.jwt.refreshSecret) as { id: string };
      const user = await this.findById(decoded.id);
      if (!user) {
        throw new ForbiddenError('Invalid refresh token');
      }

      const token = jwt.sign({ id: user._id }, config.jwt.secret as Secret, this.tokenOptions);
      return { token };
    } catch (error) {
      if (error instanceof CustomError) {
        throw error;
      }
      throw new UnauthorizedError('Token refresh failed');
    }
  }

  /**
   * Handle failed login attempts with account locking logic
   * @param metadata The login metadata object to handle the failed login attempts for
   */
  private async handleFailedLogin(metadata: ILoginMetadata): Promise<void> {
    try {
      metadata.failedLoginAttempts += 1;
      metadata.lastFailedLogin = new Date();

      if (metadata.failedLoginAttempts >= this.MAX_LOGIN_ATTEMPTS) {
        metadata.accountLockedUntil = new Date(Date.now() + this.ACCOUNT_LOCK_TIME);
      }

      await metadata.save();
    } catch (error) {
      if (error instanceof CustomError) {
        throw error;
      }
      throw new InternalServerError(`Failed to update login attempts: ${error.message}`);
    }
  }

  /**
   * Reset failed login attempts after successful login
   * @param metadata The login metadata object to reset the failed login attempts for
   */
  private async resetFailedLoginAttempts(metadata: ILoginMetadata): Promise<void> {
    try {
      metadata.failedLoginAttempts = 0;
      metadata.accountLockedUntil = null;
      await metadata.save();
    } catch (error) {
      if (error instanceof CustomError) {
        throw error;
      }
      throw new InternalServerError(`Failed to reset login attempts: ${error.message}`);
    }
  }

  /**
   * Generate JWT tokens
   * @param userId The user ID for which to generate tokens
   * @throws {InternalServerError} If token generation fails
   * @returns The generated tokens
   */
  private generateTokens(userId: string): { token: string; refreshToken: string } {
    try {
      const token = jwt.sign({ id: userId }, config.jwt.secret as Secret, this.tokenOptions);

      const refreshToken = jwt.sign({ id: userId }, config.jwt.refreshPrivateKey as Secret, this.refreshTokenOptions);

      return { token, refreshToken };
    } catch (error) {
      if (error instanceof CustomError) {
        throw error;
      }
      throw new InternalServerError(`Token generation failed: ${error.message}`);
    }
  }
}

export const authService = new AuthService();<|MERGE_RESOLUTION|>--- conflicted
+++ resolved
@@ -1,9 +1,6 @@
 import jwt, { SignOptions, Secret } from 'jsonwebtoken';
-<<<<<<< HEAD
-=======
 import { Types, isValidObjectId } from 'mongoose';
 import { ZodError } from 'zod';
->>>>>>> 2d72cef6
 
 import { config } from '../../shared/config/index';
 import {
@@ -13,10 +10,7 @@
   TWENTY_FOUR_HOURS_IN_MILLISECONDS,
 } from '../../shared/constant/timeValues';
 import { MAX_LOGIN_ATTEMPTS } from '../../shared/constant/validation';
-<<<<<<< HEAD
-=======
 import { Agency } from '../../shared/models/agency.model';
->>>>>>> 2d72cef6
 import { ILoginMetadata, LoginMetadata } from '../../shared/models/loginMetadata.model';
 import { Role } from '../../shared/models/role.model';
 import { User, IUser } from '../../shared/models/user.model';
@@ -31,7 +25,7 @@
   CustomError,
   NotFoundError,
 } from '../../shared/utils/customError';
-
+import { IAgency } from '../agency/agency.interface';
 import { agencyService } from '../agency/agency.service';
 import { createAgencySchema } from '../agency/agency.validator';
 
@@ -63,86 +57,70 @@
       if (!isValidObjectId(data.role)) {
         throw new BadRequestError('Invalid role ID format');
       }
-      // 1) Validate role
-      const roleExists = await Role.findById(data.role);
-      if (!roleExists) {
+      const role = await Role.findById(data.role);
+      if (!role) {
         throw new BadRequestError('Invalid role provided');
       }
-
-      // 2) Resolve agency → either create or validate
-      let agencyId: Types.ObjectId | string;
-      if (data.agency && typeof data.agency === 'object') {
-        // data.agency.domain = data.agency.code.toLowerCase() + ".com";
-
-        const validatedAgency = createAgencySchema.parse(data.agency);
-
-        const agency = await agencyService.createAgency(validatedAgency);
-
-        agencyId = agency._id as Types.ObjectId;
-      } else if (data.agency) {
-        if (!isValidObjectId(data.agency)) {
-          throw new BadRequestError('Invalid agency ID format');
-        }
-
-        // Use $eq operator to sanitize input
-        const existingAgency = await Agency.findOne({ _id: { $eq: data.agency } });
-
-        if (!existingAgency) {
-          throw new BadRequestError('Invalid agency provided');
-        }
-
-        agencyId = existingAgency._id as Types.ObjectId;
-      } else {
-        throw new BadRequestError('Agency is required');
-      }
-
-      // 3) Validate email
-      if (typeof data.email !== 'string') {
-        throw new BadRequestError('Email must be a string');
-      }
-      const safeEmailRegex = /^[\w%+.-]+@[\d.A-Za-z-]+\.[A-Za-z]{2,}$/;
-      if (!safeEmailRegex.test(data.email)) {
-        throw new BadRequestError('Invalid email format');
-      }
-
-      // 3) Prevent duplicate user in same agency
+      const agencyId = await this.resolveAgency(data.agency as IAgency);
       const dup = await User.findOne({ email: { $eq: data.email } });
-
       if (dup) {
         throw new BusinessError(`User already exists in this agency`);
       }
-
-      // 4) Create user with resolved agencyId
       const user = new User({
         email: data.email,
-        // password: data.password,
         firstName: data.firstName,
         lastName: data.lastName,
-        role: roleExists._id,
+        role: role._id,
         agency: agencyId,
       });
-      await user.save();
-      // ✅ Generate token on user
-      // await user.generateEmailVerificationToken();
-
-      // 5) Store metadata & send verification
-      const metadata = new LoginMetadata({ userId: user._id, password: data.password });
+      const { token, metaInfo } = await this.createAndSendVerification(user, data.password);
+
+      return { user, token, metaInfo };
+    } catch (error) {
+      if (error instanceof ZodError) {
+        throw new BadRequestError(`Invalid agency data: ${error.errors.map((e) => e.message).join(', ')}`);
+      }
+      if (error instanceof CustomError) {
+        throw error;
+      }
+      throw new InternalServerError(`Registration failed: ${error.message}`);
+    }
+  }
+
+  private async resolveAgency(agency: IAgency): Promise<Types.ObjectId | string> {
+    if (agency && typeof agency === 'object') {
+      const validatedAgency = createAgencySchema.parse(agency);
+      const createdAgency = await agencyService.createAgency(validatedAgency);
+      return createdAgency._id as Types.ObjectId;
+    } else if (agency) {
+      if (!isValidObjectId(agency)) {
+        throw new BadRequestError('Invalid agency ID format');
+      }
+      const existingAgency = await Agency.findOne({ _id: { $eq: agency } });
+      if (!existingAgency) {
+        throw new BadRequestError('Invalid agency provided');
+      }
+      return existingAgency._id as Types.ObjectId;
+    }
+    throw new BadRequestError('Agency is required');
+  }
+
+  private async createAndSendVerification(
+    user: IUser,
+    password: string,
+  ): Promise<{ metadata: ILoginMetadata; token: string; metaInfo: ILoginMetadata }> {
+    try {
+      const metadata = new LoginMetadata({ userId: user._id, password });
       await metadata.generateEmailVerificationToken();
       const token = metadata.emailVerificationToken;
-
       const metaInfo = await metadata.save();
-
-      await emailService.sendVerificationEmail(user.email, user.emailVerificationToken);
-
-      return { user, token, metaInfo };
-    } catch (error) {
-      if (error instanceof ZodError) {
-        throw new BadRequestError(`Invalid agency data: ${error.errors.map((e) => e.message).join(', ')}`);
-      }
-      if (error instanceof CustomError) {
-        throw error;
-      }
-      throw new InternalServerError(`Registration failed: ${error.message}`);
+      await emailService.sendVerificationEmail(user.email, token);
+      return { metadata, token, metaInfo };
+    } catch (error) {
+      if (error instanceof CustomError) {
+        throw error;
+      }
+      throw new InternalServerError(`Email verification failed: ${error.message}`);
     }
   }
 
@@ -171,7 +149,6 @@
 
   async login(data: ILoginInput): Promise<ILoginResponse> {
     try {
-      console.log(data, '++++++++++++++');
       const user = await this.findOne({ email: data.email });
       if (!user) {
         throw new UnauthorizedError('Invalid credentials');
@@ -231,10 +208,6 @@
    * @throws UnauthorizedError if the password is invalid
    */
   private async verifyUserPassword(user: IUser, password: string, metadata: ILoginMetadata): Promise<void> {
-<<<<<<< HEAD
-    console.log(password, 'password', '++++++++++++++');
-=======
->>>>>>> 2d72cef6
     const isMatch = await metadata.comparePassword(password);
     if (!isMatch) {
       await this.handleFailedLogin(metadata);
