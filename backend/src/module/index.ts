import { Router } from 'express';

<<<<<<< HEAD
import '../types/express/index';
import { OkSuccess } from '../shared/utils/CustomSuccess';
=======
import { OkSuccess } from '../shared/utils/customSuccess';
import '../types/express/index';
>>>>>>> 5c8d167b

import agencyRoutes from './agency/agency.routes';
import authRoutes from './auth/auth.routes';
import { leadRoutes } from './lead/lead.routes';

const router = Router();

router.use('/auth', authRoutes);
router.use('/agency', agencyRoutes);
router.use('/lead', leadRoutes);

router.get('/health', (req, res) => {
  const uptime = process.uptime();

  res.customSuccess(
    new OkSuccess({
      status: 'OK',
      uptime: Math.floor(uptime),
      timestamp: new Date().toISOString(),
    }),
  );
});

export default router;<|MERGE_RESOLUTION|>--- conflicted
+++ resolved
@@ -1,12 +1,7 @@
 import { Router } from 'express';
 
-<<<<<<< HEAD
-import '../types/express/index';
-import { OkSuccess } from '../shared/utils/CustomSuccess';
-=======
 import { OkSuccess } from '../shared/utils/customSuccess';
 import '../types/express/index';
->>>>>>> 5c8d167b
 
 import agencyRoutes from './agency/agency.routes';
 import authRoutes from './auth/auth.routes';
