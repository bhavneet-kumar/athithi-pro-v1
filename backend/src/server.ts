import dotenv from 'dotenv';

// Load environment variables first
dotenv.config();

import app from './app';
<<<<<<< HEAD
import { ApplicationServer } from './shared/core/ApplicationServer';
=======
import { ApplicationServer } from './shared/core/application.server';
>>>>>>> 5c8d167b
/**
 * Server startup file
 * Creates and starts the application server
 */
const startApplication = async (): Promise<void> => {
  try {
    const server = new ApplicationServer(app);
    await server.start();
  } catch (error) {
    console.error('Fatal error during server startup:', error);
    // eslint-disable-next-line unicorn/no-process-exit
    process.exit(1);
  }
};

// Start the application
startApplication();<|MERGE_RESOLUTION|>--- conflicted
+++ resolved
@@ -4,11 +4,7 @@
 dotenv.config();
 
 import app from './app';
-<<<<<<< HEAD
-import { ApplicationServer } from './shared/core/ApplicationServer';
-=======
 import { ApplicationServer } from './shared/core/application.server';
->>>>>>> 5c8d167b
 /**
  * Server startup file
  * Creates and starts the application server
