import { Request, Response, NextFunction } from 'express';

import { agencyRoleService } from '../../module/agency/agencyRole.service';
import { UserRole } from '../../types/enum/user';
import { ForbiddenError } from '../utils/CustomError';

import { auditMiddleware } from './audit.middleware';

interface AuthenticatedUser {
  id: string;
  agency: string;
  agencyCode: string;
  role: {
    type: UserRole;
  };
}

interface AuthenticatedRequest extends Request {
  user?: AuthenticatedUser;
}

export const checkPermission =
  (resource: string, action: string) =>
    async (req: AuthenticatedRequest, res: Response, next: NextFunction): Promise<void> => {
      if (!req.user) {
        throw new ForbiddenError('User not authenticated');
      }

      const { agency, role } = req.user;
      const permission = `${resource}:${action}`;

      const hasPermission = await agencyRoleService.hasPermission(agency, role.type, permission);

      if (!hasPermission) {
        throw new ForbiddenError(`User does not have ${action} permission for ${resource}`);
      }

<<<<<<< HEAD
      next();
    };
=======
    auditMiddleware(req, res, next);

    // next();
  };
>>>>>>> 5c8d167b
<|MERGE_RESOLUTION|>--- conflicted
+++ resolved
@@ -2,7 +2,7 @@
 
 import { agencyRoleService } from '../../module/agency/agencyRole.service';
 import { UserRole } from '../../types/enum/user';
-import { ForbiddenError } from '../utils/CustomError';
+import { ForbiddenError } from '../utils/customError';
 
 import { auditMiddleware } from './audit.middleware';
 
@@ -21,26 +21,21 @@
 
 export const checkPermission =
   (resource: string, action: string) =>
-    async (req: AuthenticatedRequest, res: Response, next: NextFunction): Promise<void> => {
-      if (!req.user) {
-        throw new ForbiddenError('User not authenticated');
-      }
+  async (req: AuthenticatedRequest, res: Response, next: NextFunction): Promise<void> => {
+    if (!req.user) {
+      throw new ForbiddenError('User not authenticated');
+    }
 
-      const { agency, role } = req.user;
-      const permission = `${resource}:${action}`;
+    const { agency, role } = req.user;
+    const permission = `${resource}:${action}`;
 
-      const hasPermission = await agencyRoleService.hasPermission(agency, role.type, permission);
+    const hasPermission = await agencyRoleService.hasPermission(agency, role.type, permission);
 
-      if (!hasPermission) {
-        throw new ForbiddenError(`User does not have ${action} permission for ${resource}`);
-      }
+    if (!hasPermission) {
+      throw new ForbiddenError(`User does not have ${action} permission for ${resource}`);
+    }
 
-<<<<<<< HEAD
-      next();
-    };
-=======
     auditMiddleware(req, res, next);
 
     // next();
-  };
->>>>>>> 5c8d167b
+  };