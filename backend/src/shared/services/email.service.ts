// src/shared/services/email.service.ts
import nodemailer from 'nodemailer';
import { config } from '../config';

class EmailService {
<<<<<<< HEAD
  private transporter: nodemailer.Transporter;

  constructor() {
    this.transporter = nodemailer.createTransport({
      service: 'gmail',
      auth: {
        user: config.smtp.SMTP_USER,
        pass: config.smtp.SMTP_PASS,
      },
    });
  }

  async sendVerificationEmail(to: string, token: string): Promise<void> {
    const verifyUrl = `${config.smtp.FRONTEND_BASE_URL}/verify-email?token=${token}`;
    const subject = 'Verify your email';

    const html = `
  <div style="font-family: Arial, sans-serif; background-color: #f4f4f4; padding: 30px;">
    <div style="max-width: 600px; margin: auto; background: white; padding: 30px; border-radius: 8px; box-shadow: 0 2px 8px rgba(0,0,0,0.05);">
      <h2 style="color: #2d3748;">Welcome to <span style="color: #3182ce;">AthithiPro</span> 👋</h2>
      <p style="font-size: 16px; color: #4a5568;">Hi there,</p>
      <p style="font-size: 16px; color: #4a5568;">Thank you for registering! Please verify your email by clicking the button below:</p>
      <div style="text-align: center; margin: 20px 0;">
        <a href="${verifyUrl}" style="background-color: #3182ce; color: white; padding: 12px 20px; border-radius: 5px; text-decoration: none; font-size: 16px;">
          Verify Email
        </a>
      </div>
      <p style="font-size: 14px; color: #718096;">If you did not request this email, you can safely ignore it.</p>
      <hr style="margin: 30px 0;">
      <p style="font-size: 12px; color: #a0aec0;">&copy; ${new Date().getFullYear()} AthithiPro. All rights reserved.</p>
    </div>
  </div>
`;

    await this.transporter.sendMail({

      from: `"AthithiPro Team" <no-reply@athithipro.com>`,
      to,
      subject,
      html,
    });
  }

  async sendPasswordResetEmail(to: string, token: string): Promise<void> {
    const resetUrl = `${config.smtp.FRONTEND_BASE_URL}/reset-password?token=${token}`;
    const subject = 'Reset your password';

    const html = `
    <div style="font-family: Arial, sans-serif; background-color: #f4f4f4; padding: 30px;">
      <div style="max-width: 600px; margin: auto; background: white; padding: 30px; border-radius: 8px; box-shadow: 0 2px 8px rgba(0,0,0,0.05);">
        <h2 style="color: #2d3748;">Reset Your <span style="color: #3182ce;">AthithiPro</span> Password 🔒</h2>
        <p style="font-size: 16px; color: #4a5568;">Hi there,</p>
        <p style="font-size: 16px; color: #4a5568;">We received a request to reset your password. Click the button below to proceed:</p>
        <div style="text-align: center; margin: 20px 0;">
          <a href="${resetUrl}" style="background-color: #3182ce; color: white; padding: 12px 20px; border-radius: 5px; text-decoration: none; font-size: 16px;">
            Reset Password
          </a>
        </div>
        <p style="font-size: 14px; color: #718096;">If you didn’t request a password reset, please ignore this email.</p>
        <hr style="margin: 30px 0;">
        <p style="font-size: 12px; color: #a0aec0;">&copy; ${new Date().getFullYear()} AthithiPro. All rights reserved.</p>
      </div>
    </div>
    `;

    await this.transporter.sendMail({
      from: `"AthithiPro Team" <no-reply@athithipro.com>`,
      to,
      subject,
      html,
    });
=======
  //   private transporter: nodemailer.Transporter;
  constructor() {
    // this.transporter = nodemailer.createTransport({
    //   host: config.email.host,
    //   port: config.email.port,
    //   secure: config.email.secure,
    //   auth: {
    //     user: config.email.user,
    //     pass: config.email.password,
    //   }
    // });
  }

  // eslint-disable-next-line @typescript-eslint/no-unused-vars
  async sendVerificationEmail(email: string, token: string): Promise<void> {
    // console.log('email', email);
    // const verificationUrl = `${config.app.url}/api/auth/verify-email/${token}`;
    // await this.transporter.sendMail({
    //   from: config.email.from,
    //   to: email,
    //   subject: 'Verify Your Email',
    //   html: `
    //     <h1>Email Verification</h1>
    //     <p>Please click the link below to verify your email address. This link will expire in 24 hours.</p>
    //     <a href="${verificationUrl}">Verify Email</a>
    //   `,
    // });
  }

  // eslint-disable-next-line @typescript-eslint/no-unused-vars
  async sendPasswordResetEmail(email: string, token: string): Promise<void> {
    console.log('email', email);
    // const resetUrl = `${config.app.url}/api/auth/reset-password/${token}`;
    // await this.transporter.sendMail({
    //   from: config.email.from,
    //   to: email,
    //   subject: 'Password Reset Request',
    //   html: `
    //     <h1>Password Reset</h1>
    //     <p>Please click the link below to reset your password. This link will expire in 30 minutes.</p>
    //     <a href="${resetUrl}">Reset Password</a>
    //   `,
    // });
>>>>>>> a605468f
  }

}

export const emailService = new EmailService();<|MERGE_RESOLUTION|>--- conflicted
+++ resolved
@@ -1,9 +1,9 @@
 // src/shared/services/email.service.ts
 import nodemailer from 'nodemailer';
+
 import { config } from '../config';
 
 class EmailService {
-<<<<<<< HEAD
   private transporter: nodemailer.Transporter;
 
   constructor() {
@@ -39,7 +39,6 @@
 `;
 
     await this.transporter.sendMail({
-
       from: `"AthithiPro Team" <no-reply@athithipro.com>`,
       to,
       subject,
@@ -75,53 +74,7 @@
       subject,
       html,
     });
-=======
-  //   private transporter: nodemailer.Transporter;
-  constructor() {
-    // this.transporter = nodemailer.createTransport({
-    //   host: config.email.host,
-    //   port: config.email.port,
-    //   secure: config.email.secure,
-    //   auth: {
-    //     user: config.email.user,
-    //     pass: config.email.password,
-    //   }
-    // });
   }
-
-  // eslint-disable-next-line @typescript-eslint/no-unused-vars
-  async sendVerificationEmail(email: string, token: string): Promise<void> {
-    // console.log('email', email);
-    // const verificationUrl = `${config.app.url}/api/auth/verify-email/${token}`;
-    // await this.transporter.sendMail({
-    //   from: config.email.from,
-    //   to: email,
-    //   subject: 'Verify Your Email',
-    //   html: `
-    //     <h1>Email Verification</h1>
-    //     <p>Please click the link below to verify your email address. This link will expire in 24 hours.</p>
-    //     <a href="${verificationUrl}">Verify Email</a>
-    //   `,
-    // });
-  }
-
-  // eslint-disable-next-line @typescript-eslint/no-unused-vars
-  async sendPasswordResetEmail(email: string, token: string): Promise<void> {
-    console.log('email', email);
-    // const resetUrl = `${config.app.url}/api/auth/reset-password/${token}`;
-    // await this.transporter.sendMail({
-    //   from: config.email.from,
-    //   to: email,
-    //   subject: 'Password Reset Request',
-    //   html: `
-    //     <h1>Password Reset</h1>
-    //     <p>Please click the link below to reset your password. This link will expire in 30 minutes.</p>
-    //     <a href="${resetUrl}">Reset Password</a>
-    //   `,
-    // });
->>>>>>> a605468f
-  }
-
 }
 
 export const emailService = new EmailService();