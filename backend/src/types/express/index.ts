import 'express';
<<<<<<< HEAD
import type CustomSuccess from '../../shared/utils/CustomSuccess';
=======
import { UserRole } from 'types/enum/user';

import type CustomSuccess from '../../shared/utils/customSuccess';
>>>>>>> 5c8d167b

declare module 'express-serve-static-core' {
  interface Response {
    customSuccess: (customSuccess: CustomSuccess) => this;
  }

  interface Request {
    user?: {
      id: string;
      agency: string;
      agencyCode: string;
      role: {
        type: UserRole;
      };
    };
  }
}<|MERGE_RESOLUTION|>--- conflicted
+++ resolved
@@ -1,11 +1,7 @@
 import 'express';
-<<<<<<< HEAD
-import type CustomSuccess from '../../shared/utils/CustomSuccess';
-=======
 import { UserRole } from 'types/enum/user';
 
 import type CustomSuccess from '../../shared/utils/customSuccess';
->>>>>>> 5c8d167b
 
 declare module 'express-serve-static-core' {
   interface Response {
